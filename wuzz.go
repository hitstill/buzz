package main

import (
	"bytes"
	"compress/gzip"
	"encoding/hex"
	"errors"
	"fmt"
	"io/ioutil"
	"log"
	"net/http"
	"net/url"
	"os"
	"regexp"
	"runtime"
	"sort"
	"strconv"
	"strings"
	"time"

<<<<<<< HEAD
	"github.com/nwidger/gocui"
	"github.com/nwidger/jsoncolor"
=======
	"github.com/asciimoo/wuzz/config"

	"github.com/jroimartin/gocui"
	"github.com/mattn/go-runewidth"
>>>>>>> 969cd0c1
)

const VERSION = "0.1.0"

var METHODS []string = []string{
	http.MethodGet,
	http.MethodPost,
	http.MethodPut,
	http.MethodDelete,
	http.MethodPatch,
	http.MethodOptions,
	http.MethodTrace,
	http.MethodConnect,
	http.MethodHead,
}

var SHORTCUTS map[gocui.Key]string = map[gocui.Key]string{
	// gocui.KeyF1 reserved for help popup
	gocui.KeyF2: "url",
	gocui.KeyF3: "get",
	gocui.KeyF4: "method",
	gocui.KeyF5: "data",
	gocui.KeyF6: "headers",
	gocui.KeyF7: "search",
	gocui.KeyF8: "response-headers",
	gocui.KeyF9: "response-body",
}

var CLIENT *http.Client = &http.Client{
	Timeout: time.Duration(5 * time.Second),
}
var TRANSPORT *http.Transport = &http.Transport{
	Proxy: http.ProxyFromEnvironment,
}

var VIEWS []string = []string{
	"url",
	"get",
	"method",
	"data",
	"headers",
	"search",
	"response-headers",
	"response-body",
}

var defaultEditor ViewEditor

const MIN_WIDTH = 60
const MIN_HEIGHT = 20

type Request struct {
	Url             string
	Method          string
	GetParams       string
	Data            string
	Headers         string
	ResponseHeaders string
	RawResponseBody []byte
	ContentType     string
}

type App struct {
	viewIndex    int
	historyIndex int
	currentPopup string
	history      []*Request
	config       *config.Config
}

type ViewEditor struct {
	app           *App
	g             *gocui.Gui
	backTabEscape bool
	origEditor    gocui.Editor
}

type SearchEditor struct {
	wuzzEditor *ViewEditor
}

// The singlelineEditor removes multilines capabilities
type singlelineEditor struct {
	wuzzEditor gocui.Editor
}

func init() {
	TRANSPORT.DisableCompression = true
	CLIENT.Transport = TRANSPORT
}

// Editor funcs

func (e *ViewEditor) Edit(v *gocui.View, key gocui.Key, ch rune, mod gocui.Modifier) {
	// handle back-tab (\033[Z) sequence
	if e.backTabEscape {
		if ch == 'Z' {
			e.app.PrevView(e.g, nil)
			e.backTabEscape = false
			return
		} else {
			e.origEditor.Edit(v, 0, '[', gocui.ModAlt)
		}
	}
	if ch == '[' && mod == gocui.ModAlt {
		e.backTabEscape = true
		return
	}

	e.origEditor.Edit(v, key, ch, mod)
}

func (e *SearchEditor) Edit(v *gocui.View, key gocui.Key, ch rune, mod gocui.Modifier) {
	e.wuzzEditor.Edit(v, key, ch, mod)
	e.wuzzEditor.g.Execute(func(g *gocui.Gui) error {
		e.wuzzEditor.app.PrintBody(g)
		return nil
	})
}

// The singlelineEditor removes multilines capabilities
func (e singlelineEditor) Edit(v *gocui.View, key gocui.Key, ch rune, mod gocui.Modifier) {
	switch {
	case (ch != 0 || key == gocui.KeySpace) && mod == 0:
		e.wuzzEditor.Edit(v, key, ch, mod)
		// At the end of the line the default gcui editor adds a whitespace
		// Force him to remove
		ox, _ := v.Cursor()
		if ox > 1 && ox >= len(v.Buffer())-2 {
			v.EditDelete(false)
		}
		return
	case key == gocui.KeyEnter:
		return
	case key == gocui.KeyArrowRight:
		ox, _ := v.Cursor()
		if ox >= len(v.Buffer())-1 {
			return
		}
	case key == gocui.KeyHome || key == gocui.KeyArrowUp:
		v.SetCursor(0, 0)
		return
	case key == gocui.KeyEnd || key == gocui.KeyArrowDown:
		v.SetCursor(len(v.Buffer())-1, 0)
		return
	}
	e.wuzzEditor.Edit(v, key, ch, mod)
}

//

func (a *App) Layout(g *gocui.Gui) error {
	maxX, maxY := g.Size()
	if maxX < MIN_WIDTH || maxY < MIN_HEIGHT {
		if v, err := g.SetView("error", 0, 0, maxX-1, maxY-1); err != nil {
			if err != gocui.ErrUnknownView {
				return err
			}
			setViewDefaults(v)
			v.Title = "Error"
			g.Cursor = false
			fmt.Fprintln(v, "Terminal is too small")
		}
		return nil
	}
	if _, err := g.View("error"); err == nil {
		g.DeleteView("error")
		g.Cursor = true
		a.setView(g)
	}
	splitX := int(0.3 * float32(maxX))
	splitY := int(0.25 * float32(maxY-3))
	if v, err := g.SetView("url", 0, 0, maxX-1, 3); err != nil {
		if err != gocui.ErrUnknownView {
			return err
		}
		setViewDefaults(v)
		v.Title = "URL (F2) - press ctrl+r to send request"
		v.Editable = true
		v.Overwrite = false
		v.Editor = &singlelineEditor{&defaultEditor}
		setViewTextAndCursor(v, a.config.General.DefaultURLScheme+"://")
	}
	if v, err := g.SetView("get", 0, 3, splitX, splitY+1); err != nil {
		if err != gocui.ErrUnknownView {
			return err
		}
		setViewDefaults(v)
		v.Editable = true
		v.Title = "URL params (F3)"
		v.Editor = &defaultEditor
	}
	if v, err := g.SetView("method", 0, splitY+1, splitX, splitY+3); err != nil {
		if err != gocui.ErrUnknownView {
			return err
		}
		setViewDefaults(v)
		v.Editable = true
		v.Title = "Method (F4)"
		v.Editor = &singlelineEditor{&defaultEditor}

		setViewTextAndCursor(v, "GET")
	}
	if v, err := g.SetView("data", 0, 3+splitY, splitX, 2*splitY+3); err != nil {
		if err != gocui.ErrUnknownView {
			return err
		}
		setViewDefaults(v)
		v.Editable = true
		v.Title = "Request data (POST/PUT) (F5)"
		v.Editor = &defaultEditor
	}
	if v, err := g.SetView("headers", 0, 3+(splitY*2), splitX, maxY-2); err != nil {
		if err != gocui.ErrUnknownView {
			return err
		}
		setViewDefaults(v)
		v.Wrap = false
		v.Editable = true
		v.Title = "Request headers (F6)"
		v.Editor = &defaultEditor
	}
	if v, err := g.SetView("response-headers", splitX, 3, maxX-1, splitY+3); err != nil {
		if err != gocui.ErrUnknownView {
			return err
		}
		setViewDefaults(v)
		v.Title = "Response headers (F8)"
		v.Editable = true
		v.Editor = &ViewEditor{a, g, false, gocui.EditorFunc(func(v *gocui.View, key gocui.Key, ch rune, mod gocui.Modifier) {
			return
		})}
	}
	if v, err := g.SetView("response-body", splitX, 3+splitY, maxX-1, maxY-2); err != nil {
		if err != gocui.ErrUnknownView {
			return err
		}
		setViewDefaults(v)
		v.Title = "Response body (F9)"
		v.Editable = true
		v.Editor = &ViewEditor{a, g, false, gocui.EditorFunc(func(v *gocui.View, key gocui.Key, ch rune, mod gocui.Modifier) {
			return
		})}
	}
	if v, err := g.SetView("prompt", -1, maxY-2, 7, maxY); err != nil {
		if err != gocui.ErrUnknownView {
			return err
		}
		v.Frame = false
		v.Wrap = true
		setViewTextAndCursor(v, "search> ")
	}
	if v, err := g.SetView("search", 7, maxY-2, maxX, maxY); err != nil {
		if err != gocui.ErrUnknownView {
			return err
		}
		v.Frame = false
		v.Editable = true
		v.Editor = &singlelineEditor{&SearchEditor{&defaultEditor}}
		v.Wrap = true
	}
	return nil
}

func (a *App) NextView(g *gocui.Gui, v *gocui.View) error {
	a.viewIndex = (a.viewIndex + 1) % len(VIEWS)
	return a.setView(g)
}

func (a *App) PrevView(g *gocui.Gui, v *gocui.View) error {
	a.viewIndex = (a.viewIndex - 1 + len(VIEWS)) % len(VIEWS)
	return a.setView(g)
}

func (a *App) setView(g *gocui.Gui) error {
	a.closePopup(g, a.currentPopup)
	_, err := g.SetCurrentView(VIEWS[a.viewIndex])
	return err
}

func (a *App) setViewByName(g *gocui.Gui, name string) error {
	for i, v := range VIEWS {
		if v == name {
			a.viewIndex = i
			return a.setView(g)
		}
	}
	return fmt.Errorf("View not found")
}

func popup(g *gocui.Gui, msg string) {
	var popup *gocui.View
	var err error
	maxX, maxY := g.Size()
	if popup, err = g.SetView("popup", maxX/2-len(msg)/2-1, maxY/2-1, maxX/2+len(msg)/2+1, maxY/2+1); err != nil {
		if err != gocui.ErrUnknownView {
			return
		}
		setViewDefaults(popup)
		popup.Title = "Info"
		setViewTextAndCursor(popup, msg)
		g.SetViewOnTop("popup")
	}
}

func (a *App) SubmitRequest(g *gocui.Gui, _ *gocui.View) error {
	vrb, _ := g.View("response-body")
	vrb.Clear()
	vrh, _ := g.View("response-headers")
	vrh.Clear()
	popup(g, "Sending request..")

	var r *Request = &Request{}

	go func(g *gocui.Gui, a *App, r *Request) error {
		defer g.DeleteView("popup")
		// parse url
		r.Url = getViewValue(g, "url")
		u, err := url.Parse(r.Url)
		if err != nil {
			g.Execute(func(g *gocui.Gui) error {
				vrb, _ := g.View("response-body")
				fmt.Fprintf(vrb, "URL parse error: %v", err)
				return nil
			})
			return nil
		}
		u.RawQuery = strings.Replace(getViewValue(g, "get"), "\n", "&", -1)
		r.GetParams = u.RawQuery

		// parse method
		r.Method = getViewValue(g, "method")

		// parse POST/PUT data
		data := bytes.NewBufferString("")
		r.Data = strings.Replace(getViewValue(g, "data"), "\n", "&", -1)
		if r.Method == "POST" || r.Method == "PUT" {
			data.WriteString(r.Data)
		}

		// create request
		req, err := http.NewRequest(r.Method, u.String(), data)
		if err != nil {
			g.Execute(func(g *gocui.Gui) error {
				vrb, _ := g.View("response-body")
				fmt.Fprintf(vrb, "Request error: %v", err)
				return nil
			})
			return nil
		}

		// set headers
		req.Header.Set("User-Agent", "")
		r.Headers = getViewValue(g, "headers")
		headers := strings.Split(r.Headers, "\n")
		for _, header := range headers {
			if header != "" {
				header_parts := strings.SplitN(header, ": ", 2)
				if len(header_parts) != 2 {
					g.Execute(func(g *gocui.Gui) error {
						vrb, _ := g.View("response-body")
						fmt.Fprintf(vrb, "Invalid header: %v", header)
						return nil
					})
					return nil
				}
				req.Header.Set(header_parts[0], header_parts[1])
			}
		}

		// do request
		response, err := CLIENT.Do(req)
		if err != nil {
			g.Execute(func(g *gocui.Gui) error {
				vrb, _ := g.View("response-body")
				fmt.Fprintf(vrb, "Response error: %v", err)
				return nil
			})
			return nil
		}
		defer response.Body.Close()

		// extract body
		r.ContentType = response.Header.Get("Content-Type")
		if response.Header.Get("Content-Encoding") == "gzip" {
			reader, err := gzip.NewReader(response.Body)
			if err == nil {
				defer reader.Close()
				response.Body = reader
			} else {
				g.Execute(func(g *gocui.Gui) error {
					vrb, _ := g.View("response-body")
					fmt.Fprintf(vrb, "Cannot uncompress response: %v", err)
					return nil
				})
				return nil
			}
		}

		bodyBytes, err := ioutil.ReadAll(response.Body)
		if err == nil {
			r.RawResponseBody = bodyBytes
		}

		// pretty-print json
<<<<<<< HEAD
		if strings.Contains(response.Header.Get("Content-Type"), "application/json") {
			formatter := jsoncolor.NewFormatter()
			buf := bytes.NewBuffer(make([]byte, 0, len(r.RawResponseBody)))
			err := formatter.Format(buf, r.RawResponseBody)
=======
		if strings.Contains(response.Header.Get("Content-Type"), "application/json") &&
			a.config.General.FormatJSON {
			var prettyJSON bytes.Buffer
			err := json.Indent(&prettyJSON, r.RawResponseBody, "", "  ")
>>>>>>> 969cd0c1
			if err == nil {
				r.RawResponseBody = buf.Bytes()
			}
		}

		// add to history
		a.history = append(a.history, r)
		a.historyIndex = len(a.history) - 1

		// render response
		g.Execute(func(g *gocui.Gui) error {
			vrh, _ := g.View("response-headers")

			a.PrintBody(g)

			// print status code and sorted headers
			hkeys := make([]string, 0, len(response.Header))
			for hname, _ := range response.Header {
				hkeys = append(hkeys, hname)
			}
			sort.Strings(hkeys)
			status_color := 32
			if response.StatusCode != 200 {
				status_color = 31
			}
			header_str := fmt.Sprintf(
				"\x1b[0;%dmHTTP/1.1 %v %v\x1b[0;0m\n",
				status_color,
				response.StatusCode,
				http.StatusText(response.StatusCode),
			)
			for _, hname := range hkeys {
				header_str += fmt.Sprintf("\x1b[0;33m%v:\x1b[0;0m %v\n", hname, strings.Join(response.Header[hname], ","))
			}
			fmt.Fprint(vrh, header_str)
			if _, err := vrh.Line(0); err != nil {
				vrh.SetOrigin(0, 0)
			}
			r.ResponseHeaders = header_str
			return nil
		})
		return nil
	}(g, a, r)

	return nil
}

func (a *App) PrintBody(g *gocui.Gui) {
	g.Execute(func(g *gocui.Gui) error {
		if len(a.history) == 0 {
			return nil
		}
		req := a.history[a.historyIndex]
		if req.RawResponseBody == nil {
			return nil
		}
		vrb, _ := g.View("response-body")
		vrb.Clear()
		is_binary := strings.Index(req.ContentType, "text") == -1 && strings.Index(req.ContentType, "application") == -1
		search_text := getViewValue(g, "search")
		if search_text == "" || is_binary {
			vrb.Title = "Response body (F9)"
			if is_binary {
				vrb.Title += " [binary content]"
				fmt.Fprint(vrb, hex.Dump(req.RawResponseBody))
			} else {
				vrb.Write(req.RawResponseBody)
			}
			if _, err := vrb.Line(0); !a.config.General.PreserveScrollPosition || err != nil {
				vrb.SetOrigin(0, 0)
			}
			return nil
		}
		vrb.SetOrigin(0, 0)
		search_re, err := regexp.Compile(search_text)
		if err != nil {
			fmt.Fprint(vrb, "Error: invalid search regexp")
			return nil
		}
		results := search_re.FindAll(req.RawResponseBody, 1000)
		if len(results) == 0 {
			vrb.Title = "No results"
			fmt.Fprint(vrb, "Error: no results")
			return nil
		}
		vrb.Title = fmt.Sprintf("%d results", len(results))
		for _, result := range results {
			fmt.Fprintf(vrb, "-----\n%s\n", result)
		}
		return nil
	})
}

func (a *App) SetKeys(g *gocui.Gui) {
	// global keybindings
	g.SetManagerFunc(a.Layout)

	g.SetKeybinding("", gocui.KeyCtrlC, gocui.ModNone, quit)

	g.SetKeybinding("", gocui.KeyTab, gocui.ModNone, a.NextView)
	g.SetKeybinding("", gocui.KeyCtrlJ, gocui.ModNone, a.NextView)
	g.SetKeybinding("", gocui.KeyCtrlK, gocui.ModNone, a.PrevView)
	g.SetKeybinding("method", gocui.KeyEnter, gocui.ModNone, a.ToggleMethodlist)

	// Cycle for each SHORTCUTS
	for key, view := range SHORTCUTS {
		handler := func(name string) func(*gocui.Gui, *gocui.View) error {
			return func(g *gocui.Gui, _ *gocui.View) error {
				return a.setViewByName(g, name)
			}
		}
		g.SetKeybinding("", key, gocui.ModNone, handler(view))
	}

	if runtime.GOOS != "windows" {
		g.SetKeybinding("", gocui.KeyCtrlH, gocui.ModNone, a.ToggleHistory)
	}
	g.SetKeybinding("", 'h', gocui.ModAlt, a.ToggleHistory)

	g.SetKeybinding("", gocui.KeyCtrlS, gocui.ModNone, a.OpenSaveDialog)

	g.SetKeybinding("", gocui.KeyCtrlR, gocui.ModNone, a.SubmitRequest)
	g.SetKeybinding("url", gocui.KeyEnter, gocui.ModNone, a.SubmitRequest)

	// responses common keybindings
	for _, view := range []string{"response-body", "response-headers"} {
		g.SetKeybinding(view, gocui.KeyArrowUp, gocui.ModNone, scrollViewUp)
		g.SetKeybinding(view, gocui.KeyArrowDown, gocui.ModNone, scrollViewDown)
		g.SetKeybinding(view, gocui.KeyPgup, gocui.ModNone, func(_ *gocui.Gui, v *gocui.View) error {
			_, height := v.Size()
			scrollView(v, -height*2/3)
			return nil
		})
		g.SetKeybinding(view, gocui.KeyPgdn, gocui.ModNone, func(_ *gocui.Gui, v *gocui.View) error {
			_, height := v.Size()
			scrollView(v, height*2/3)
			return nil
		})
	}

	cursDown := func(g *gocui.Gui, v *gocui.View) error {
		cx, cy := v.Cursor()
		v.SetCursor(cx, cy+1)
		return nil
	}
	cursUp := func(g *gocui.Gui, v *gocui.View) error {
		cx, cy := v.Cursor()
		if cy > 0 {
			cy -= 1
		}
		v.SetCursor(cx, cy)
		return nil
	}
	// history keybindings
	g.SetKeybinding("history", gocui.KeyArrowDown, gocui.ModNone, cursDown)
	g.SetKeybinding("history", gocui.KeyArrowUp, gocui.ModNone, cursUp)
	g.SetKeybinding("history", gocui.KeyEnter, gocui.ModNone, func(g *gocui.Gui, v *gocui.View) error {
		_, cy := v.Cursor()
		// TODO error
		if len(a.history) <= cy {
			return nil
		}
		a.restoreRequest(g, cy)
		return nil
	})

	// method keybindings
	g.SetKeybinding("method", gocui.KeyArrowDown, gocui.ModNone, func(g *gocui.Gui, v *gocui.View) error {
		value := strings.TrimSpace(v.Buffer())
		for i, val := range METHODS {
			if val == value && i != len(METHODS)-1 {
				setViewTextAndCursor(v, METHODS[i+1])
			}
		}
		return nil
	})

	g.SetKeybinding("method", gocui.KeyArrowUp, gocui.ModNone, func(g *gocui.Gui, v *gocui.View) error {
		value := strings.TrimSpace(v.Buffer())
		for i, val := range METHODS {
			if val == value && i != 0 {
				setViewTextAndCursor(v, METHODS[i-1])
			}
		}
		return nil
	})
	g.SetKeybinding("method-list", gocui.KeyArrowDown, gocui.ModNone, cursDown)
	g.SetKeybinding("method-list", gocui.KeyArrowUp, gocui.ModNone, cursUp)
	g.SetKeybinding("method-list", gocui.KeyEnter, gocui.ModNone, func(g *gocui.Gui, v *gocui.View) error {
		_, cy := v.Cursor()
		v, _ = g.View("method")
		setViewTextAndCursor(v, METHODS[cy])
		a.closePopup(g, "method-list")
		return nil
	})

	g.SetKeybinding("save-dialog", gocui.KeyEnter, gocui.ModNone, func(g *gocui.Gui, v *gocui.View) error {
		defer a.closePopup(g, "save-dialog")

		saveLocation := getViewValue(g, "save-dialog")

		if len(a.history) == 0 {
			return nil
		}
		req := a.history[a.historyIndex]
		if req.RawResponseBody == nil {
			return nil
		}

		err := ioutil.WriteFile(saveLocation, req.RawResponseBody, 0644)

		var saveResult string
		if err == nil {
			saveResult = "Response saved successfully."
		} else {
			saveResult = "Error saving response: " + err.Error()
		}

		saveResHeight := 1
		saveResWidth := len(saveResult) + 1
		maxX, _ := g.Size()

		if saveResWidth > maxX {
			saveResHeight = saveResWidth/maxX + 1
			saveResWidth = maxX
		}

		saveResultPopup, err := a.CreatePopupView("save-result", saveResWidth, saveResHeight, g)
		saveResultPopup.Title = "Save Result (press enter to close)"
		setViewTextAndCursor(saveResultPopup, saveResult)

		g.SetViewOnTop("save-result")
		g.SetCurrentView("save-result")

		return err
	})

	g.SetKeybinding("save-dialog", gocui.KeyCtrlQ, gocui.ModNone, func(g *gocui.Gui, v *gocui.View) error {
		a.closePopup(g, "save-dialog")
		return nil
	})

	g.SetKeybinding("save-result", gocui.KeyEnter, gocui.ModNone, func(g *gocui.Gui, v *gocui.View) error {
		a.closePopup(g, "save-result")
		return nil
	})
}

func (a *App) closePopup(g *gocui.Gui, viewname string) {
	_, err := g.View(viewname)
	if err == nil {
		a.currentPopup = ""
		g.DeleteView(viewname)
		g.SetCurrentView(VIEWS[a.viewIndex%len(VIEWS)])
		g.Cursor = true
	}
}

// CreatePopupView create a popup like view
func (a *App) CreatePopupView(name string, width, height int, g *gocui.Gui) (v *gocui.View, err error) {
	// Remove any concurrent popup
	a.closePopup(g, a.currentPopup)

	g.Cursor = false
	maxX, maxY := g.Size()
	if height > maxY-1 {
		height = maxY - 1
	}
	if width > maxX-4 {
		width = maxX - 4
	}
	v, err = g.SetView(name, maxX/2-width/2-1, maxY/2-height/2-1, maxX/2+width/2, maxY/2+height/2+1)
	if err != nil && err != gocui.ErrUnknownView {
		return
	}
	err = nil
	v.Wrap = false
	v.Frame = true
	v.Highlight = true
	v.SelFgColor = gocui.ColorYellow
	a.currentPopup = name
	return
}

func (a *App) ToggleHistory(g *gocui.Gui, _ *gocui.View) (err error) {
	// Destroy if present
	if a.currentPopup == "history" {
		a.closePopup(g, "history")
		return
	}

	history, err := a.CreatePopupView("history", 100, len(a.history), g)
	if err != nil {
		return
	}

	history.Title = "History"

	if len(a.history) == 0 {
		setViewTextAndCursor(history, "[!] No items in history")
		return
	}
	for i, r := range a.history {
		req_str := fmt.Sprintf("[%02d] %v %v", i, r.Method, r.Url)
		if r.GetParams != "" {
			req_str += fmt.Sprintf("?%v", strings.Replace(r.GetParams, "\n", "&", -1))
		}
		if r.Data != "" {
			req_str += fmt.Sprintf(" %v", strings.Replace(r.Data, "\n", "&", -1))
		}
		if r.Headers != "" {
			req_str += fmt.Sprintf(" %v", strings.Replace(r.Headers, "\n", ";", -1))
		}
		fmt.Fprintln(history, req_str)
	}
	g.SetViewOnTop("history")
	g.SetCurrentView("history")
	history.SetCursor(0, a.historyIndex)
	return
}

func (a *App) ToggleMethodlist(g *gocui.Gui, _ *gocui.View) (err error) {
	// Destroy if present
	if a.currentPopup == "method-list" {
		a.closePopup(g, "method-list")
		return
	}

	method, err := a.CreatePopupView("method-list", 50, len(METHODS), g)
	if err != nil {
		return
	}
	method.Title = "Methods"

	cur := getViewValue(g, "method")

	for i, r := range METHODS {
		fmt.Fprintln(method, r)
		if cur == r {
			method.SetCursor(0, i)
		}
	}
	g.SetViewOnTop("method-list")
	g.SetCurrentView("method-list")
	return
}

func (a *App) OpenSaveDialog(g *gocui.Gui, _ *gocui.View) (err error) {
	dialog, err := a.CreatePopupView("save-dialog", 60, 1, g)
	if err != nil {
		return
	}

	g.Cursor = true

	dialog.Title = "Save Response (enter to submit, ctrl+q to cancel)"
	dialog.Editable = true
	dialog.Wrap = false

	currentDir, err := os.Getwd()
	if err != nil {
		currentDir = ""
	}
	currentDir += "/"

	setViewTextAndCursor(dialog, currentDir)

	g.SetViewOnTop("save-dialog")
	g.SetCurrentView("save-dialog")
	dialog.SetCursor(0, len(currentDir))
	return
}

func (a *App) restoreRequest(g *gocui.Gui, idx int) {
	if idx < 0 || idx >= len(a.history) {
		return
	}
	a.closePopup(g, "history")
	a.historyIndex = idx
	r := a.history[idx]

	v, _ := g.View("url")
	setViewTextAndCursor(v, r.Url)

	v, _ = g.View("method")
	setViewTextAndCursor(v, r.Method)

	v, _ = g.View("get")
	setViewTextAndCursor(v, r.GetParams)

	v, _ = g.View("data")
	setViewTextAndCursor(v, r.Data)

	v, _ = g.View("headers")
	setViewTextAndCursor(v, r.Headers)

	v, _ = g.View("response-headers")
	setViewTextAndCursor(v, r.ResponseHeaders)

	a.PrintBody(g)

}

func (a *App) LoadConfig(configPath string) error {
	if configPath == "" {
		// Load config from default path
		configPath = config.GetDefaultConfigLocation()
	}

	// If the config file doesn't exist, load the default config
	if _, err := os.Stat(configPath); os.IsNotExist(err) {
		a.config = &config.DefaultConfig
		return nil
	}

	conf, err := config.LoadConfig(configPath)
	if err != nil {
		a.config = &config.DefaultConfig
		return err
	}

	a.config = conf
	return nil
}

func (a *App) ParseArgs(g *gocui.Gui, args []string) error {
	a.Layout(g)
	g.SetCurrentView(VIEWS[a.viewIndex])
	vheader, err := g.View("headers")
	if err != nil {
		return errors.New("Too small screen")
	}
	vheader.Clear()
	vget, _ := g.View("get")
	vget.Clear()
	add_content_type := false
	arg_index := 1
	args_len := len(args)
	for arg_index < args_len {
		arg := args[arg_index]
		switch arg {
		case "-H", "--header":
			if arg_index == args_len-1 {
				return errors.New("No header value specified")
			}
			arg_index += 1
			header := args[arg_index]
			fmt.Fprintf(vheader, "%v\n", header)
		case "-d", "--data":
			if arg_index == args_len-1 {
				return errors.New("No POST/PUT value specified")
			}

			vmethod, _ := g.View("method")
			setViewTextAndCursor(vmethod, "POST")

			arg_index += 1
			add_content_type = true

			data, _ := url.QueryUnescape(args[arg_index])
			vdata, _ := g.View("data")
			setViewTextAndCursor(vdata, data)
		case "-X", "--request":
			if arg_index == args_len-1 {
				return errors.New("No HTTP method specified")
			}
			arg_index++
			method := args[arg_index]
			if method == "POST" || method == "PUT" {
				add_content_type = true
			}
			vmethod, _ := g.View("method")
			setViewTextAndCursor(vmethod, method)
		case "-t", "--timeout":
			if arg_index == args_len-1 {
				return errors.New("No timeout value specified")
			}
			arg_index += 1
			timeout, err := strconv.Atoi(args[arg_index])
			if err != nil || timeout <= 0 {
				return errors.New("Invalid timeout value")
			}
			a.config.General.Timeout = config.Duration{time.Duration(timeout) * time.Millisecond}
		case "--compressed":
			vh, _ := g.View("headers")
			if strings.Index(getViewValue(g, "headers"), "Accept-Encoding") == -1 {
				fmt.Fprintln(vh, "Accept-Encoding: gzip, deflate")
			}
		default:
			u := args[arg_index]
			if strings.Index(u, "http://") != 0 && strings.Index(u, "https://") != 0 {
				u = "http://" + u
			}
			parsed_url, err := url.Parse(u)
			if err != nil || parsed_url.Host == "" {
				return errors.New("Invalid url")
			}
			if parsed_url.Path == "" {
				parsed_url.Path = "/"
			}
			vurl, _ := g.View("url")
			vurl.Clear()
			for k, v := range parsed_url.Query() {
				fmt.Fprintf(vget, "%v=%v\n", k, strings.Join(v, ""))
			}
			parsed_url.RawQuery = ""
			setViewTextAndCursor(vurl, parsed_url.String())
		}
		arg_index += 1
	}
	if add_content_type && strings.Index(getViewValue(g, "headers"), "Content-Type") == -1 {
		setViewTextAndCursor(vheader, "Content-Type: application/x-www-form-urlencoded")
	}
	return nil
}

// Apply startup config values. This is run after a.ParseArgs, so that
// args can override the provided config values
func (a *App) InitConfig() {
	CLIENT.Timeout = a.config.General.Timeout.Duration
}

func initApp(a *App, g *gocui.Gui) {
	g.Cursor = true
	g.InputEsc = false
	g.BgColor = gocui.ColorDefault
	g.FgColor = gocui.ColorDefault
	a.SetKeys(g)
}

func getViewValue(g *gocui.Gui, name string) string {
	v, err := g.View(name)
	if err != nil {
		return ""
	}
	return strings.TrimSpace(v.Buffer())
}

func scrollView(v *gocui.View, dy int) error {
	v.Autoscroll = false
	ox, oy := v.Origin()
	if oy+dy < 0 {
		dy = -oy
	}
	if _, err := v.Line(dy); dy > 0 && err != nil {
		dy = 0
	}
	v.SetOrigin(ox, oy+dy)
	return nil
}

func scrollViewUp(_ *gocui.Gui, v *gocui.View) error {
	return scrollView(v, -1)
}

func scrollViewDown(_ *gocui.Gui, v *gocui.View) error {
	return scrollView(v, 1)
}

func setViewDefaults(v *gocui.View) {
	v.Frame = true
	v.Wrap = true
}

func setViewTextAndCursor(v *gocui.View, s string) {
	v.Clear()
	fmt.Fprint(v, s)
	v.SetCursor(len(s), 0)
}

func quit(g *gocui.Gui, v *gocui.View) error {
	return gocui.ErrQuit
}

func help() {
	fmt.Println(`wuzz - Interactive cli tool for HTTP inspection

Usage: wuzz [-H|--header HEADER]... [-d|--data POST_DATA] [-X|--request METHOD] [-t|--timeout MSECS] [URL]

Other command line options:
  -c, --config PATH   Specify custom configuration file
  -h, --help          Show this
  -v, --version       Display version number

Key bindings:
  ctrl+r              Send request
  ctrl+s              Save response
  tab, ctrl+j         Next window
  shift+tab, ctrl+k   Previous window
  ctrl+h, alt+h       Show history
  pageUp              Scroll up the current window
  pageDown            Scroll down the current window`,
	)
}

func main() {
	configPath := ""
	args := os.Args
	for i, arg := range os.Args {
		switch arg {
		case "-h", "--help":
			help()
			return
		case "-v", "--version":
			fmt.Printf("wuzz %v\n", VERSION)
			return
		case "-c", "--config":
			configPath = os.Args[i+1]
			args = append(os.Args[:i], os.Args[i+2:]...)
			if _, err := os.Stat(configPath); os.IsNotExist(err) {
				log.Fatal("Config file specified but does not exist: \"" + configPath + "\"")
			}
		}
	}
	g, err := gocui.NewGui(gocui.Output256)
	if err != nil {
		log.Panicln(err)
	}
	if runtime.GOOS == "windows" && runewidth.IsEastAsian() {
		g.ASCII = true
	}

	app := &App{history: make([]*Request, 0, 31)}

	// overwrite default editor
	defaultEditor = ViewEditor{app, g, false, gocui.DefaultEditor}

	initApp(app, g)

	// load config (must be done *before* app.ParseArgs, as arguments
	// should be able to override config values). An empty string passed
	// to LoadConfig results in LoadConfig loading the default config
	// location. If there is no config, the values in
	// config.DefaultConfig will be used.
	err = app.LoadConfig(configPath)
	if err != nil {
		g.Close()
		log.Fatalf("Error loading config file: %v", err)
	}

	err = app.ParseArgs(g, args)

	// Some of the values in the config need to have some startup
	// behavior associated with them. This is run after ParseArgs so
	// that command-line arguments can override configuration values.
	app.InitConfig()

	if err != nil {
		g.Close()
		fmt.Println("Error!", err)
		os.Exit(1)
	}

	defer g.Close()

	if err := g.MainLoop(); err != nil && err != gocui.ErrQuit {
		log.Panicln(err)
	}
}<|MERGE_RESOLUTION|>--- conflicted
+++ resolved
@@ -18,15 +18,11 @@
 	"strings"
 	"time"
 
-<<<<<<< HEAD
-	"github.com/nwidger/gocui"
-	"github.com/nwidger/jsoncolor"
-=======
 	"github.com/asciimoo/wuzz/config"
 
 	"github.com/jroimartin/gocui"
 	"github.com/mattn/go-runewidth"
->>>>>>> 969cd0c1
+	"github.com/nwidger/jsoncolor"
 )
 
 const VERSION = "0.1.0"
@@ -432,17 +428,11 @@
 		}
 
 		// pretty-print json
-<<<<<<< HEAD
-		if strings.Contains(response.Header.Get("Content-Type"), "application/json") {
+		if strings.Contains(response.Header.Get("Content-Type"), "application/json") &&
+			a.config.General.FormatJSON {
 			formatter := jsoncolor.NewFormatter()
 			buf := bytes.NewBuffer(make([]byte, 0, len(r.RawResponseBody)))
 			err := formatter.Format(buf, r.RawResponseBody)
-=======
-		if strings.Contains(response.Header.Get("Content-Type"), "application/json") &&
-			a.config.General.FormatJSON {
-			var prettyJSON bytes.Buffer
-			err := json.Indent(&prettyJSON, r.RawResponseBody, "", "  ")
->>>>>>> 969cd0c1
 			if err == nil {
 				r.RawResponseBody = buf.Bytes()
 			}
